"""
Simple text input
"""
from __future__ import annotations

from typing import TYPE_CHECKING, Any, List, Optional, Tuple, Union

import rich.box
from rich.console import Console
from rich.panel import Panel
from rich.style import Style
from rich.syntax import Syntax
from rich.text import Text
from textual import events
from textual.reactive import Reactive
from textual.widget import Widget

from textual_inputs.events import InputOnChange, InputOnFocus, make_message_class

if TYPE_CHECKING:
    from rich.console import RenderableType

CONSOLE = Console()


def conceal_text(segment: str) -> str:
    """Produce the segment concealed like a password."""
    return "•" * len(segment)


def syntax_highlight_text(code: str, syntax: str) -> Text:
    """Produces highlighted text based on the syntax."""
    syntax_obj = Syntax(code, syntax)
    with CONSOLE.capture() as capture:
        CONSOLE.print(syntax_obj)
    return Text.from_ansi(capture.get())


class TextInput(Widget):
    """A simple text input widget.

    Args:
        name (Optional[str]): The unique name of the widget. If None, the
            widget will be automatically named.
        value (str, optional): Defaults to "". The starting text value.
        placeholder (str, optional): Defaults to "". Text that appears
            in the widget when value is "" and the widget is not focused.
        title (str, optional): Defaults to "". A title on the top left
            of the widget's border.
        password (bool, optional): Defaults to False. Hides the text
            input, replacing it with bullets.
        syntax (Optional[str]): The name of the language for syntax highlighting.

    Attributes:
        value (str): The value of the text field
        placeholder (str): The placeholder message.
        title (str): The displayed title of the widget.
        has_password (bool): True if the text field masks the input.
        syntax (Optional[str]): the name of the language for syntax highlighting.
        has_focus (bool): True if the widget is focused.
        cursor (Tuple[str, Style]): The character used for the cursor
            and a rich Style object defining its appearance.
        on_change_handler_name (str): The name of handler function to be
            called when an on change event occurs. Defaults to
            handle_input_on_change.
        on_focus_handler_name (name): The name of handler function to be
            called when an on focus event occurs. Defaults to
            handle_input_on_focus.

    Events:
        InputOnChange: Emitted when the contents of the input changes.
        InputOnFocus: Emitted when the widget becomes focused.

    Examples:

    .. code-block:: python

        from textual_inputs import TextInput

        email_input = TextInput(
            name="email",
            placeholder="enter your email address...",
            title="Email",
        )

    """

    value: Reactive[str] = Reactive("")
    cursor: Tuple[str, Style] = (
        "|",
        Style(
            color="white",
            blink=True,
            bold=True,
        ),
    )
    """Character and style of the cursor."""
    _cursor_position: Reactive[int] = Reactive(0)
    _has_focus: Reactive[bool] = Reactive(False)

    def __init__(
        self,
        *,
        name: Optional[str] = None,
        value: str = "",
        placeholder: str = "",
        title: str = "",
        password: bool = False,
        syntax: Optional[str] = None,
        **kwargs: Any,
    ) -> None:
        super().__init__(name)
        self.value = value
        """The value of the text field"""
        self.placeholder = placeholder
        """
        Text that appears in the widget when value is "" and the widget
        is not focused.
        """
        self.title = title
        """The displayed title of the widget."""
        self.has_password = password
        """True if the text field masks the input."""
        self.syntax = syntax
        """The name of the language for syntax highlighting."""
        self._on_change_message_class = InputOnChange
        self._on_focus_message_class = InputOnFocus
        self._cursor_position = len(self.value)
        self._text_offset = 0

    def __rich_repr__(self):
        yield "name", self.name
        yield "title", self.title
        if self.has_password:
            value = "".join("•" for _ in self.value)
        else:
            value = self.value
        yield "value", value
        yield "on_change_handler_name", self.on_change_handler_name
        yield "on_focus_handler_name", self.on_focus_handler_name

    @property
    def has_focus(self) -> bool:
        """Produces True if widget is focused"""
        return self._has_focus

    @property
    def on_change_handler_name(self) -> str:
        return self._on_change_message_class._handler

    @on_change_handler_name.setter
    def on_change_handler_name(self, handler_name: str) -> None:
        """
        Name of the handler function for an on change event to be sent to.
        Must start with "handle_" and contain only lowercase ASCII letters,
        numbers and underscores.
        """
        self._on_change_message_class = make_message_class(handler_name)

    @property
    def on_focus_handler_name(self) -> str:
        return self._on_focus_message_class._handler

    @on_focus_handler_name.setter
    def on_focus_handler_name(self, handler_name: str) -> None:
        """
        Name of the handler function for an on focus event to be sent to.
        Must start with "handle_" and contain only lowercase ASCII letters,
        numbers and underscores.
        """
        self._on_focus_message_class = make_message_class(handler_name)

    def render(self) -> RenderableType:
        """
        Produce a Panel object containing placeholder text or value
        and cursor.
        """
        if self.has_focus:
            segments = self._render_text_with_cursor()
        else:
            if len(self.value) == 0:
                if self.title and not self.placeholder:
                    segments = [self.title]
                else:
                    segments = [self.placeholder]
            else:
                segments = [self._modify_text(self.value)]

        text = Text.assemble(*segments)

        if (
            self.title
            and not self.placeholder
            and len(self.value) == 0
            and not self.has_focus
        ):
            title = ""
        else:
            title = self.title

        return Panel(
            text,
            title=title,
            title_align="left",
            height=3,
            style=self.style or "",
            border_style=self.border_style or Style(color="blue"),
            box=rich.box.DOUBLE if self.has_focus else rich.box.SQUARE,
        )

    def _modify_text(self, segment: str) -> Union[str, Text]:
        """Produces the text with modifications, such as password concealing."""
        if self.has_password:
            return conceal_text(segment)
        if self.syntax:
            return syntax_highlight_text(segment, self.syntax)
        return segment

    @property
    def _visible_width(self):
        """Width in characters of the inside of the input"""
        # remove 2, 1 for each of the border's edges
        # remove 1 more for the cursor
        # remove 2 for the padding either side of the input
        width, _ = self.size
        if self.border:
            width -= 2
        if self._has_focus:
            width -= 1
        width -= 2
        return width

    def _text_offset_window(self):
        """
        Produce the start and end indices of the visible portions of the
        text value.
        """
        return self._text_offset, self._text_offset + self._visible_width

    def _render_text_with_cursor(self) -> List[Union[str, Text, Tuple[str, Style]]]:
        """Produces the renderable Text object combining value and cursor"""
        text = self._modify_text(self.value)

        # trim the string to fit within the widgets dimensions
        left, right = self._text_offset_window()
        text = text[left:right]

        # convert the cursor to be relative to this view
        cursor_relative_position = self._cursor_position - self._text_offset
        return [
            text[:cursor_relative_position],
            self.cursor,
            text[cursor_relative_position:],
        ]

    async def on_focus(self, event: events.Focus) -> None:
        """Handle Focus events

        Args:
            event (events.Focus): A Textual Focus event
        """
        self._has_focus = True
        await self._emit_on_focus()

    async def on_blur(self, event: events.Blur) -> None:
        """Handle Blur events

        Args:
            event (events.Blur): A Textual Blur event
        """
        self._has_focus = False

    def _update_offset_left(self):
        """
        Decrease the text offset if the cursor moves less than 3 characters
        from the left edge. This will shift the text to the right and keep
        the cursor 3 characters from the left edge. If the text offset is 0
        then the cursor may continue to move until it reaches the left edge.
        """
        visibility_left = 3
        if self._cursor_position < self._text_offset + visibility_left:
            self._text_offset = max(0, self._cursor_position - visibility_left)

    def _update_offset_right(self):
        """
        Increase the text offset if the cursor moves beyond the right
        edge of the widget. This will shift the text left and make the
        cursor visible at the right edge of the widget.
        """
        _, right = self._text_offset_window()
        if self._cursor_position > right:
            self._text_offset = self._cursor_position - self._visible_width

    def _cursor_left(self):
        """Handle key press Left"""
        if self._cursor_position > 0:
            self._cursor_position -= 1
            self._update_offset_left()

    def _cursor_right(self):
        """Handle key press Right"""
        if self._cursor_position < len(self.value):
            self._cursor_position = self._cursor_position + 1
            self._update_offset_right()

    def _cursor_home(self):
        """Handle key press Home"""
        self._cursor_position = 0
        self._update_offset_left()

    def _cursor_end(self):
        """Handle key press End"""
        self._cursor_position = len(self.value)
        self._update_offset_right()

    def _key_backspace(self):
        """Handle key press Backspace"""
        if self._cursor_position > 0:
            self.value = (
                self.value[: self._cursor_position - 1]
                + self.value[self._cursor_position :]
            )
            self._cursor_position -= 1
            self._update_offset_left()

    def _key_delete(self):
        """Handle key press Delete"""
        if self._cursor_position < len(self.value):
            self.value = (
                self.value[: self._cursor_position]
                + self.value[self._cursor_position + 1 :]
            )

    def _key_printable(self, event: events.Key):
        """Handle all printable keys"""
        self.value = (
            self.value[: self._cursor_position]
            + event.key
            + self.value[self._cursor_position :]
        )

        if not self._cursor_position > len(self.value):
            self._cursor_position += 1
            self._update_offset_right()

    async def on_key(self, event: events.Key) -> None:
        """Handle key events

        Args:
            event (events.Key): A Textual Key event
        """
        BACKSPACE = "ctrl+h"
        if event.key == "left":
            self._cursor_left()
        elif event.key == "right":
            self._cursor_right()
        elif event.key == "home":
            self._cursor_home()
        elif event.key == "end":
            self._cursor_end()
        elif event.key == BACKSPACE:
            self._key_backspace()
            await self._emit_on_change(event)
        elif event.key == "delete":
<<<<<<< HEAD
            if self._cursor_position == len(self.value):
                self.value = ""
                self._cursor_position = 0
            elif len(self.value) == 1:
                self.value = ""
            elif len(self.value) == 2:
                if self._cursor_position == 1:
                    self.value = self.value[0]
                else:
                    self.value = self.value[1]
            else:
                if self._cursor_position == 0:
                    self.value = self.value[1:]
                else:
                    self.value = (
                        self.value[: self._cursor_position]
                        + self.value[self._cursor_position + 1 :]
                    )
=======
            self._key_delete()
>>>>>>> 9daf42f4
            await self._emit_on_change(event)
        elif len(event.key) == 1 and event.key.isprintable():
            self._key_printable(event)
            await self._emit_on_change(event)

    async def _emit_on_change(self, event: events.Key) -> None:
        """Emit custom message class on Change events"""
        event.stop()
        await self.emit(self._on_change_message_class(self))

    async def _emit_on_focus(self) -> None:
        """Emit custom message class on Focus events"""
        await self.emit(self._on_focus_message_class(self))<|MERGE_RESOLUTION|>--- conflicted
+++ resolved
@@ -330,6 +330,9 @@
                 self.value[: self._cursor_position]
                 + self.value[self._cursor_position + 1 :]
             )
+        elif self._cursor_position == len(self.value):
+            self.value = ""
+            self._cursor_position = 0
 
     def _key_printable(self, event: events.Key):
         """Handle all printable keys"""
@@ -362,28 +365,7 @@
             self._key_backspace()
             await self._emit_on_change(event)
         elif event.key == "delete":
-<<<<<<< HEAD
-            if self._cursor_position == len(self.value):
-                self.value = ""
-                self._cursor_position = 0
-            elif len(self.value) == 1:
-                self.value = ""
-            elif len(self.value) == 2:
-                if self._cursor_position == 1:
-                    self.value = self.value[0]
-                else:
-                    self.value = self.value[1]
-            else:
-                if self._cursor_position == 0:
-                    self.value = self.value[1:]
-                else:
-                    self.value = (
-                        self.value[: self._cursor_position]
-                        + self.value[self._cursor_position + 1 :]
-                    )
-=======
             self._key_delete()
->>>>>>> 9daf42f4
             await self._emit_on_change(event)
         elif len(event.key) == 1 and event.key.isprintable():
             self._key_printable(event)
